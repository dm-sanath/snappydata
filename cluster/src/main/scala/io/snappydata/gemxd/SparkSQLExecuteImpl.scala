/*
 * Copyright (c) 2016 SnappyData, Inc. All rights reserved.
 *
 * Licensed under the Apache License, Version 2.0 (the "License"); you
 * may not use this file except in compliance with the License. You
 * may obtain a copy of the License at
 *
 * http://www.apache.org/licenses/LICENSE-2.0
 *
 * Unless required by applicable law or agreed to in writing, software
 * distributed under the License is distributed on an "AS IS" BASIS,
 * WITHOUT WARRANTIES OR CONDITIONS OF ANY KIND, either express or
 * implied. See the License for the specific language governing
 * permissions and limitations under the License. See accompanying
 * LICENSE file.
 */
package io.snappydata.gemxd

import java.io.DataOutput
import java.nio.ByteBuffer
import java.nio.charset.StandardCharsets

import com.gemstone.gemfire.DataSerializer
import com.gemstone.gemfire.internal.shared.Version
import com.gemstone.gemfire.internal.{ByteArrayDataInput, InternalDataSerializer}
import com.gemstone.gnu.trove.TIntObjectHashMap
import com.pivotal.gemfirexd.internal.engine.Misc
import com.pivotal.gemfirexd.internal.engine.distributed.message.LeadNodeExecutorMsg
import com.pivotal.gemfirexd.internal.engine.distributed.utils.GemFireXDUtils
import com.pivotal.gemfirexd.internal.engine.distributed.{ActiveColumnBits, GfxdHeapDataOutputStream, SnappyResultHolder}
import com.pivotal.gemfirexd.internal.engine.jdbc.GemFireXDRuntimeException
import com.pivotal.gemfirexd.internal.iapi.types.DataValueDescriptor
import com.pivotal.gemfirexd.internal.shared.common.StoredFormatIds
import com.pivotal.gemfirexd.internal.snappy.{LeadNodeExecutionContext, SparkSQLExecute}
import io.snappydata.{Constant, QueryHint}

import org.apache.spark.rdd.RDD
import org.apache.spark.sql.catalyst.InternalRow
import org.apache.spark.sql.catalyst.expressions.UnsafeRow
import org.apache.spark.sql.catalyst.expressions.codegen.BufferHolder
import org.apache.spark.sql.catalyst.util.DateTimeUtils
import org.apache.spark.sql.collection.Utils
import org.apache.spark.sql.store.CodeGeneration
import org.apache.spark.sql.types._
import org.apache.spark.sql.{DataFrame, SnappyContext}
import org.apache.spark.storage.{RDDBlockId, StorageLevel}
import org.apache.spark.unsafe.Platform
import org.apache.spark.util.SnappyUtils
import org.apache.spark.{Logging, SparkContext, SparkEnv}

/**
 * Encapsulates a Spark execution for use in query routing from JDBC.
 */
class SparkSQLExecuteImpl(val sql: String,
    val schema: String,
    val ctx: LeadNodeExecutionContext,
    senderVersion: Version) extends SparkSQLExecute with Logging {


  Thread.currentThread().setContextClassLoader(
    SnappyUtils.getSnappyStoreContextLoader(getContextOrCurrentClassLoader))


  // spark context will be constructed by now as this will be invoked when
  // DRDA queries will reach the lead node

  private[this] val snc = SnappyContextPerConnection
      .getSnappyContextForConnection(ctx.getConnId)

  snc.setSchema(schema)

  private[this] val df = snc.sql(sql)

  private[this] val hdos = new GfxdHeapDataOutputStream(
    Misc.getMemStore.thresholdListener(), sql, true, senderVersion)

  private[this] val querySchema = df.schema

  private[this] lazy val colTypes = getColumnTypes

  // check for query hint to serialize complex types as CLOBs
  private[this] val complexTypeAsClob = snc.snappySession.getPreviousQueryHints.get(
    QueryHint.ComplexTypeAsClob.toString) match {
    case Some(v) => Misc.parseBoolean(v)
    case None => false
  }

  private val (allAsClob, columnsAsClob) = snc.snappySession.getPreviousQueryHints.get(
    QueryHint.ColumnsAsClob.toString) match {
    case Some(v) => Utils.parseColumnsAsClob(v)
    case None => (false, Array.empty[String])
  }

  private def handleLocalExecution(srh: SnappyResultHolder): Unit = {
    // prepare SnappyResultHolder with all data and create new one
    if (hdos.size > 0) {
      val rawData = hdos.toByteArrayCopy
      srh.fromSerializedData(rawData, rawData.length, null)
    }
  }

  override def packRows(msg: LeadNodeExecutorMsg,
      snappyResultHolder: SnappyResultHolder): Unit = {

    var srh = snappyResultHolder
    val isLocalExecution = msg.isLocallyExecuted
    val serializeComplexType = !complexTypeAsClob && querySchema.exists(
      _.dataType match {
        case _: ArrayType | _: MapType | _: StructType => true
        case _ => false
      })
    // for plans that override SparkPlan.executeCollect(), use the normal
    // execution because those have much more efficient paths (e.g.
    //   limit will apply limit on individual partitions etc)
    val executedPlan = df.queryExecution.executedPlan
    if (Utils.useExecuteCollect(executedPlan)) {
      val result = Utils.withNewExecutionId(df, {
        val handler = new InternalRowHandler(sql, querySchema,
          serializeComplexType, colTypes)
        val rows = executedPlan.executeCollect()
        handler.serializeRows(rows.iterator)
      })
      hdos.clearForReuse()
      writeMetaData()
      hdos.write(result)
      if (isLocalExecution) {
        handleLocalExecution(srh)
      }
      msg.lastResult(srh)
      return
    }

    val resultsRdd = executedPlan.execute()
    val bm = SparkEnv.get.blockManager
    val partitionBlockIds = new Array[RDDBlockId](resultsRdd.partitions.length)
    val handler = new ExecutionHandler(sql, querySchema, resultsRdd.id,
      partitionBlockIds, serializeComplexType, colTypes)
    var blockReadSuccess = false
    try {
      // get the results and put those in block manager to avoid going OOM
      handler(resultsRdd, df)
      hdos.clearForReuse()
      var metaDataSent = false
      for (p <- partitionBlockIds if p != null) {
        logTrace("Sending data for partition id = " + p)
        val partitionData: ByteBuffer = bm.getLocalBytes(p) match {
          case Some(block) => try {
            block.toByteBuffer
          } finally {
            bm.releaseLock(p)
          }
          case None => throw new GemFireXDRuntimeException(
            s"SparkSQLExecuteImpl: packRows() block $p not found")
        }

        if (!metaDataSent) {
          writeMetaData()
          metaDataSent = true
        }
        hdos.write(partitionData.array())
        val dosSize = hdos.size()
        if (dosSize > GemFireXDUtils.DML_MAX_CHUNK_SIZE) {
          if (isLocalExecution) {
            // prepare SnappyResultHolder with all data and create new one
            if (dosSize > 0) {
              val rawData = hdos.toByteArrayCopy
              srh.fromSerializedData(rawData, rawData.length, null)
            }
            msg.sendResult(srh)
            srh = new SnappyResultHolder(this)
          } else {
            msg.sendResult(srh)
          }
          logTrace(s"Sent one batch for result, current partition $p.")
          hdos.clearForReuse()
          assert(metaDataSent)
          hdos.writeByte(0x00)
        }

        // clear persisted block
        bm.removeBlock(p, tellMaster = false)
      }
      blockReadSuccess = true

      if (!metaDataSent) {
        writeMetaData()
      }
      if (isLocalExecution) {
        handleLocalExecution(srh)
      }
      msg.lastResult(srh)

    } finally {
      if (!blockReadSuccess) {
        // remove cached results from block manager
        bm.removeRdd(resultsRdd.id)
      }
    }
  }

  override def serializeRows(out: DataOutput): Unit = {
    val numBytes = hdos.size
    if (numBytes > 0) {
      InternalDataSerializer.writeArrayLength(numBytes, out)
      hdos.sendTo(out)
    } else {
      InternalDataSerializer.writeArrayLength(0, out)
    }
  }

  private lazy val (tableNames, nullability) = getTableNamesAndNullability

  def getTableNamesAndNullability: (Array[String], Array[Boolean]) = {
    var i = 0
    val output = df.queryExecution.analyzed.output
    val tables = new Array[String](output.length)
    val nullables = new Array[Boolean](output.length)
    output.foreach(a => {
      val fn = a.qualifiedName
      val dotIdx = fn.lastIndexOf('.')
      if (dotIdx > 0) {
        tables(i) = fn.substring(0, dotIdx)
      }
      else {
        tables(i) = ""
      }
      nullables(i) = a.nullable
      i = i + 1
    })
    (tables, nullables)
  }

  private def writeMetaData(): Unit = {
    val hdos = this.hdos
    // byte 1 will indicate that the metainfo is being packed too
    hdos.writeByte(0x01)
    DataSerializer.writeStringArray(tableNames, hdos)
    DataSerializer.writeStringArray(getColumnNames, hdos)
    DataSerializer.writeBooleanArray(nullability, hdos)
    colTypes.foreach { case (tp, precision, scale) =>
      InternalDataSerializer.writeSignedVL(tp, hdos)
      if (tp == StoredFormatIds.SQL_DECIMAL_ID) {
        InternalDataSerializer.writeSignedVL(precision, hdos) // precision
        InternalDataSerializer.writeSignedVL(scale, hdos) // scale
      } else if (tp == StoredFormatIds.SQL_VARCHAR_ID ||
          tp == StoredFormatIds.SQL_CHAR_ID) {
        // Write the size as precision
        InternalDataSerializer.writeSignedVL(precision, hdos)
      }
    }
  }

  def getColumnNames: Array[String] = {
    querySchema.fieldNames
  }

  private def getColumnTypes: Array[(Int, Int, Int)] =
    querySchema.map(f => getSQLType(f)).toArray

  private def getSQLType(f: StructField): (Int, Int, Int) = {
    val dataType = f.dataType
    dataType match {
      case TimestampType => (StoredFormatIds.SQL_TIMESTAMP_ID, -1, -1)
      case BooleanType => (StoredFormatIds.SQL_BOOLEAN_ID, -1, -1)
      case DateType => (StoredFormatIds.SQL_DATE_ID, -1, -1)
      case LongType => (StoredFormatIds.SQL_LONGINT_ID, -1, -1)
      case ShortType => (StoredFormatIds.SQL_SMALLINT_ID, -1, -1)
      case ByteType => (StoredFormatIds.SQL_TINYINT_ID, -1, -1)
      case IntegerType => (StoredFormatIds.SQL_INTEGER_ID, -1, -1)
      case t: DecimalType => (StoredFormatIds.SQL_DECIMAL_ID, t.precision, t.scale)
      case FloatType => (StoredFormatIds.SQL_REAL_ID, -1, -1)
      case DoubleType => (StoredFormatIds.SQL_DOUBLE_ID, -1, -1)
      case s: StringType =>
        val hasProp = f.metadata.contains(Constant.CHAR_TYPE_SIZE_PROP)
        lazy val base = f.metadata.getString(Constant.CHAR_TYPE_BASE_PROP)
        lazy val size = f.metadata.getLong(Constant.CHAR_TYPE_SIZE_PROP).asInstanceOf[Int]
        if (allAsClob || columnsAsClob.contains(f.name)) {
          if (hasProp && !base.equals("STRING")) {
            if (base.equals("VARCHAR")) {
              (StoredFormatIds.SQL_VARCHAR_ID, size, -1)
            } else {
              // CHAR
              (StoredFormatIds.SQL_CHAR_ID, size, -1)
            }
          } else {
            // STRING and CLOB
            (StoredFormatIds.SQL_CLOB_ID, -1, -1)
          }
        } else if (hasProp) {
          if (base.equals("CHAR")) {
            (StoredFormatIds.SQL_CHAR_ID, size, -1)
          } else {
            // VARCHAR and STRING
            if (!SparkSQLExecuteImpl.STRING_AS_CLOB || size < Constant.MAX_VARCHAR_SIZE) {
              (StoredFormatIds.SQL_VARCHAR_ID, size, -1)
            }
            else {
              (StoredFormatIds.SQL_CLOB_ID, -1, -1)
            }
          }
        } else {
          // CLOB
          (StoredFormatIds.SQL_CLOB_ID, -1, -1)
        }
      case BinaryType => (StoredFormatIds.SQL_BLOB_ID, -1, -1)
      case _: ArrayType | _: MapType | _: StructType =>
        // the ID here is different from CLOB because serialization of CLOB
        // uses full UTF8 like in UTF8String while below is still modified
        // UTF8 (no code for full UTF8 yet -- change when full UTF8 code added)
        if (complexTypeAsClob) (StoredFormatIds.REF_TYPE_ID, -1, -1)
        else (StoredFormatIds.SQL_BLOB_ID, -1, -1)
      // TODO: KN add varchar when that data type is identified
      // case VarCharType => StoredFormatIds.SQL_VARCHAR_ID

      // send across rest as CLOBs
      case _ => (StoredFormatIds.REF_TYPE_ID, -1, -1)
    }
  }

  def getContextOrCurrentClassLoader: ClassLoader =
    Option(Thread.currentThread().getContextClassLoader).getOrElse(getClass.getClassLoader)

}

object SparkSQLExecuteImpl {

  lazy val STRING_AS_CLOB = System.getProperty(Constant.STRING_AS_CLOB_PROP, "false").toBoolean

  def writeRow(row: InternalRow, numCols: Int, numEightColGroups: Int,
      numPartCols: Int, schema: StructType, hdos: GfxdHeapDataOutputStream,
      bufferHolders: TIntObjectHashMap, rowStoreColTypes: Array[(Int, Int, Int)] = null): Unit = {
    var groupNum: Int = 0
    // using the gemfirexd way of sending results where in the number of
    // columns in each row is divided into sets of 8 columns. Per eight column group a
    // byte will be sent to indicate which all column in that group has a
    // non-null value.
    while (groupNum < numEightColGroups) {
      writeAGroup(groupNum, 8, row, schema, hdos, bufferHolders, rowStoreColTypes)
      groupNum += 1
    }
    writeAGroup(groupNum, numPartCols, row, schema, hdos, bufferHolders, rowStoreColTypes)
  }

  private def writeAGroup(groupNum: Int, numColsInGrp: Int, row: InternalRow,
      schema: StructType, hdos: GfxdHeapDataOutputStream,
      bufferHolders: TIntObjectHashMap, rowStoreColTypes: Array[(Int, Int, Int)] = null): Unit = {
    var activeByteForGroup: Byte = 0x00
    var colIndex: Int = 0
    var index: Int = 0
    while (index < numColsInGrp) {
      colIndex = (groupNum << 3) + index
      if (!row.isNullAt(colIndex)) {
        activeByteForGroup = ActiveColumnBits
            .setFlagForNormalizedColumnPosition(index, activeByteForGroup)
      }
      index += 1
    }
    DataSerializer.writePrimitiveByte(activeByteForGroup, hdos)
    index = 0
    while (index < numColsInGrp) {
      colIndex = (groupNum << 3) + index
      if (ActiveColumnBits.isNormalizedColumnOn(index, activeByteForGroup)) {
        writeColDataInOptimizedWay(row, colIndex, schema, hdos, bufferHolders, rowStoreColTypes)
      }
      index += 1
    }
  }

  private def writeStringColumnAsPerFormatId(row: InternalRow, colIndex: Int,
      hdos: GfxdHeapDataOutputStream, rowStoreColTypes: Array[(Int, Int, Int)] = null): Unit = {
    if (rowStoreColTypes != null && rowStoreColTypes(colIndex)._1 == StoredFormatIds.SQL_CLOB_ID) {
      val utf8String = row.getUTF8String(colIndex)
      if (utf8String ne null) {
        val utfLen = utf8String.numBytes()
        InternalDataSerializer.writeSignedVL(utfLen, hdos)
        hdos.copyMemory(utf8String.getBaseObject,
          utf8String.getBaseOffset, utfLen)
      } else {
        InternalDataSerializer.writeSignedVL(-1, hdos)
      }
    }
    else {
      // null value won't come here
      DataSerializer.writeString(row.getString(colIndex), hdos)
    }
  }

  private def writeColDataInOptimizedWay(row: InternalRow, colIndex: Int,
      schema: StructType, hdos: GfxdHeapDataOutputStream,
      bufferHolders: TIntObjectHashMap, rowStoreColTypes: Array[(Int, Int, Int)] = null): Unit = {
    schema(colIndex).dataType match {
      case StringType =>
        writeStringColumnAsPerFormatId(row, colIndex, hdos, rowStoreColTypes)
      case IntegerType =>
        InternalDataSerializer.writeSignedVL(row.getInt(colIndex), hdos)
      case LongType =>
        InternalDataSerializer.writeSignedVL(row.getLong(colIndex), hdos)
      case TimestampType =>
        InternalDataSerializer.writeSignedVL(row.getLong(colIndex), hdos)
      case t: DecimalType => DataSerializer.writeObject(row.getDecimal(
        colIndex, t.precision, t.scale).toJavaBigDecimal, hdos)
      case BooleanType => hdos.writeBoolean(row.getBoolean(colIndex))
      case DateType =>
        InternalDataSerializer.writeSignedVL(row.getInt(colIndex), hdos)
      case ShortType =>
        InternalDataSerializer.writeSignedVL(row.getShort(colIndex), hdos)
      case ByteType => hdos.writeByte(row.getByte(colIndex))
      case FloatType => hdos.writeFloat(row.getFloat(colIndex))
      case DoubleType => hdos.writeDouble(row.getDouble(colIndex))
      case BinaryType => DataSerializer.writeByteArray(
        row.getBinary(colIndex), hdos)
      case a: ArrayType if bufferHolders != null =>
        val buffer = bufferHolders.get(0).asInstanceOf[BufferHolder]
        buffer.cursor = Platform.BYTE_ARRAY_OFFSET
        val serializer = CodeGeneration.getComplexTypeSerializer(a)
        serializer.serialize(row.getArray(colIndex), buffer, hdos)
      case m: MapType if bufferHolders != null =>
        val buffer = bufferHolders.get(0).asInstanceOf[BufferHolder]
        buffer.cursor = Platform.BYTE_ARRAY_OFFSET
        val serializer = CodeGeneration.getComplexTypeSerializer(m)
        serializer.serialize(row.getMap(colIndex), buffer, hdos)
      case s: StructType if bufferHolders != null =>
        val nFields = s.length
        val buffer = bufferHolders.get(nFields).asInstanceOf[BufferHolder]
        buffer.cursor = Platform.BYTE_ARRAY_OFFSET
        val serializer = CodeGeneration.getComplexTypeSerializer(s)
        serializer.serialize(row.getStruct(colIndex, nFields), buffer, hdos)
      case other =>
        val col = row.get(colIndex, other)
        if (col ne null) {
          val sb = new StringBuilder()
          Utils.dataTypeStringBuilder(other, sb)(col)
          // write the full length as an integer
          hdos.writeUTF(sb.toString(), true, false)
        } else {
          hdos.writeInt(-1)
        }
    }
  }

  def readDVDArray(dvds: Array[DataValueDescriptor], types: Array[Int],
      in: ByteArrayDataInput, numEightColGroups: Int,
      numPartialCols: Int): Unit = {
    var groupNum = 0
    // using the gemfirexd way of sending results where in the number of
    // columns in each row is divided into sets of 8 columns. Per eight column
    // group a byte will be sent to indicate which all column in that group
    // has a non-null value.
    while (groupNum < numEightColGroups) {
      readAGroup(groupNum, 8, dvds, types, in)
      groupNum += 1
    }
    readAGroup(groupNum, numPartialCols, dvds, types, in)
  }

  private def readAGroup(groupNum: Int, numColsInGroup: Int,
      dvds: Array[DataValueDescriptor], types: Array[Int],
      in: ByteArrayDataInput): Unit = {
    val activeByteForGroup: Byte = DataSerializer.readPrimitiveByte(in)
    var index: Int = 0
    while (index < numColsInGroup) {
      val dvdIndex = (groupNum << 3) + index
      val dvd = dvds(dvdIndex)
      if (ActiveColumnBits.isNormalizedColumnOn(index, activeByteForGroup)) {
        types(dvdIndex) match {
          case StoredFormatIds.SQL_CLOB_ID =>
            val utfLen = InternalDataSerializer.readSignedVL(in).toInt
            if (utfLen >= 0) {
              val pos = in.position()
              dvd.setValue(new String(in.array(), pos, utfLen,
                StandardCharsets.UTF_8))
              in.setPosition(pos + utfLen)
            } else {
              dvd.setToNull()
            }

          case StoredFormatIds.SQL_INTEGER_ID |
               StoredFormatIds.SQL_LONGINT_ID |
               StoredFormatIds.SQL_SMALLINT_ID =>
            dvd.setValue(InternalDataSerializer.readSignedVL(in))
          case StoredFormatIds.SQL_TIMESTAMP_ID =>
            val ts = DateTimeUtils.toJavaTimestamp(
              InternalDataSerializer.readSignedVL(in))
            dvd.setValue(ts)
          case StoredFormatIds.SQL_DECIMAL_ID =>
            val bd = DataSerializer.readObject[java.math.BigDecimal](in)
            dvd.setBigDecimal(bd)
          case StoredFormatIds.SQL_DATE_ID =>
            val dt = DateTimeUtils.toJavaDate(
              InternalDataSerializer.readSignedVL(in).toInt)
            dvd.setValue(dt)
          case StoredFormatIds.SQL_BOOLEAN_ID =>
            dvd.setValue(in.readBoolean())
          case StoredFormatIds.SQL_TINYINT_ID =>
            dvd.setValue(in.readByte())
          case StoredFormatIds.SQL_REAL_ID =>
            dvd.setValue(in.readFloat())
          case StoredFormatIds.SQL_DOUBLE_ID =>
            dvd.setValue(in.readDouble())
          case StoredFormatIds.SQL_CHAR_ID |
               StoredFormatIds.SQL_VARCHAR_ID =>
            dvd.setValue(DataSerializer.readString(in))
          case StoredFormatIds.REF_TYPE_ID =>
            // read the full length as an integer
            val utfLen = in.readInt()
            if (utfLen >= 0) {
              val pos = in.position()
              dvd.readBytes(in.array(), pos, utfLen)
              in.setPosition(pos + utfLen)
            } else {
              dvd.setToNull()
            }
          case StoredFormatIds.SQL_BLOB_ID =>
            dvd.setValue(DataSerializer.readByteArray(in))
          case other => throw new GemFireXDRuntimeException(
            s"SparkSQLExecuteImpl: unexpected typeFormatId $other")
        }
      } else {
        dvd.setToNull()
      }
      index += 1
    }
  }
}

<<<<<<< HEAD
class ExecutionHandler(sql: String, schema: StructType, rddId: Int,
    partitionBlockIds: Array[RDDBlockId],
    serializeComplexType: Boolean, rowStoreColTypes: Array[(Int, Int, Int)] = null)
    extends Serializable {

  def apply(resultsRdd: RDD[InternalRow], df: DataFrame): Unit = {
    Utils.withNewExecutionId(df.sparkSession, df.queryExecution) {
      val sc = SnappyContext.globalSparkContext
      sc.runJob(resultsRdd, rowIter _, resultHandler _)
    }
  }

  private[snappydata] def rowIter(itr: Iterator[InternalRow]): Array[Byte] = {
=======
class InternalRowHandler(sql: String, schema: StructType,
    serializeComplexType: Boolean,
    rowStoreColTypes: Array[(Int, Int, Int)] = null) extends Serializable {
>>>>>>> 33ea1396

  final def serializeRows(itr: Iterator[InternalRow]): Array[Byte] = {
    var numCols = -1
    var numEightColGroups = -1
    var numPartCols = -1

    def evalNumColumnGroups(row: InternalRow): Unit = {
      if (row != null) {
        numCols = row.numFields
        numEightColGroups = numCols / 8
        numPartCols = numCols % 8
      }
    }
    val dos = new GfxdHeapDataOutputStream(
      Misc.getMemStore.thresholdListener(), sql, false, null)
    var bufferHolders: TIntObjectHashMap = null
    if (serializeComplexType) {
      // need to create separate BufferHolders for each of the Structs
      // having different sizes
      schema.foreach(_.dataType match {
        case _: ArrayType | _: MapType =>
          if (bufferHolders == null) {
            bufferHolders = new TIntObjectHashMap(3)
          }
          if (bufferHolders.isEmpty || !bufferHolders.containsKey(0)) {
            bufferHolders.put(0, new BufferHolder(new UnsafeRow()))
          }
        case s: StructType =>
          val nFields = s.length
          if (bufferHolders == null) {
            bufferHolders = new TIntObjectHashMap(3)
          }
          if (bufferHolders.isEmpty || !bufferHolders.containsKey(nFields)) {
            bufferHolders.put(nFields, new BufferHolder(new UnsafeRow(nFields)))
          }
        case _ =>
      })
    }
    itr.foreach { row =>
      if (numCols == -1) {
        evalNumColumnGroups(row)
      }
      SparkSQLExecuteImpl.writeRow(row, numCols, numEightColGroups,
        numPartCols, schema, dos, bufferHolders, rowStoreColTypes)
    }
    dos.toByteArray
  }
}

final class ExecutionHandler(sql: String, schema: StructType, rddId: Int,
    partitionBlockIds: Array[RDDBlockId], serializeComplexType: Boolean,
    rowStoreColTypes: Array[(Int, Int, Int)] = null)
    extends InternalRowHandler(sql, schema, serializeComplexType, rowStoreColTypes) {

  def apply(resultsRdd: RDD[InternalRow], df: DataFrame): Unit = {
    Utils.withNewExecutionId(df, {
      val sc = SnappyContext.globalSparkContext
      sc.runJob(resultsRdd, serializeRows _, resultHandler _)
    })
  }

  private[snappydata] def resultHandler(partitionId: Int,
      block: Array[Byte]): Unit = {
    if (block.length > 0) {
      val bm = SparkEnv.get.blockManager
      val blockId = RDDBlockId(rddId, partitionId)
      bm.putBytes(blockId, Utils.newChunkedByteBuffer(Array(ByteBuffer.wrap(
        block))), StorageLevel.MEMORY_AND_DISK_SER, tellMaster = false)
      partitionBlockIds(partitionId) = blockId
    }
  }
}

object SnappyContextPerConnection {

  private val connectionIdMap =
    new java.util.concurrent.ConcurrentHashMap[Long, SnappyContext]()

  def getSnappyContextForConnection(connId: Long): SnappyContext = {
    val connectionID = Long.box(connId)
    val context = connectionIdMap.get(connectionID)
    if (context != null) context
    else {
      val snc = SnappyContext(null: SparkContext)
      val oldContext = connectionIdMap.putIfAbsent(connectionID, snc)
      if (oldContext == null) snc else oldContext
    }
  }

  def removeSnappyContext(connectionID: java.lang.Long): Unit = {
    connectionIdMap.remove(connectionID)
  }
}<|MERGE_RESOLUTION|>--- conflicted
+++ resolved
@@ -56,13 +56,13 @@
     val ctx: LeadNodeExecutionContext,
     senderVersion: Version) extends SparkSQLExecute with Logging {
 
-
-  Thread.currentThread().setContextClassLoader(
-    SnappyUtils.getSnappyStoreContextLoader(getContextOrCurrentClassLoader))
-
-
   // spark context will be constructed by now as this will be invoked when
   // DRDA queries will reach the lead node
+
+  if (Thread.currentThread().getContextClassLoader != null) {
+    val loader = SnappyUtils.getSnappyStoreContextLoader(getContextOrCurrentClassLoader)
+    Thread.currentThread().setContextClassLoader(loader)
+  }
 
   private[this] val snc = SnappyContextPerConnection
       .getSnappyContextForConnection(ctx.getConnId)
@@ -275,31 +275,27 @@
         lazy val base = f.metadata.getString(Constant.CHAR_TYPE_BASE_PROP)
         lazy val size = f.metadata.getLong(Constant.CHAR_TYPE_SIZE_PROP).asInstanceOf[Int]
         if (allAsClob || columnsAsClob.contains(f.name)) {
-          if (hasProp && !base.equals("STRING")) {
-            if (base.equals("VARCHAR")) {
-              (StoredFormatIds.SQL_VARCHAR_ID, size, -1)
-            } else {
-              // CHAR
-              (StoredFormatIds.SQL_CHAR_ID, size, -1)
+            if (hasProp && !base.equals("STRING")) {
+              if (base.equals("VARCHAR")) {
+                (StoredFormatIds.SQL_VARCHAR_ID, size, -1)
+              } else { // CHAR
+                (StoredFormatIds.SQL_CHAR_ID, size, -1)
+              }
+            } else { // STRING and CLOB
+              (StoredFormatIds.SQL_CLOB_ID, -1, -1)
             }
-          } else {
-            // STRING and CLOB
-            (StoredFormatIds.SQL_CLOB_ID, -1, -1)
-          }
         } else if (hasProp) {
           if (base.equals("CHAR")) {
             (StoredFormatIds.SQL_CHAR_ID, size, -1)
-          } else {
-            // VARCHAR and STRING
-            if (!SparkSQLExecuteImpl.STRING_AS_CLOB || size < Constant.MAX_VARCHAR_SIZE) {
+          } else { // VARCHAR and STRING
+            if ( !SparkSQLExecuteImpl.STRING_AS_CLOB || size < Constant.MAX_VARCHAR_SIZE ) {
               (StoredFormatIds.SQL_VARCHAR_ID, size, -1)
             }
             else {
               (StoredFormatIds.SQL_CLOB_ID, -1, -1)
             }
           }
-        } else {
-          // CLOB
+        } else { // CLOB
           (StoredFormatIds.SQL_CLOB_ID, -1, -1)
         }
       case BinaryType => (StoredFormatIds.SQL_BLOB_ID, -1, -1)
@@ -319,7 +315,6 @@
 
   def getContextOrCurrentClassLoader: ClassLoader =
     Option(Thread.currentThread().getContextClassLoader).getOrElse(getClass.getClassLoader)
-
 }
 
 object SparkSQLExecuteImpl {
@@ -523,25 +518,9 @@
   }
 }
 
-<<<<<<< HEAD
-class ExecutionHandler(sql: String, schema: StructType, rddId: Int,
-    partitionBlockIds: Array[RDDBlockId],
-    serializeComplexType: Boolean, rowStoreColTypes: Array[(Int, Int, Int)] = null)
-    extends Serializable {
-
-  def apply(resultsRdd: RDD[InternalRow], df: DataFrame): Unit = {
-    Utils.withNewExecutionId(df.sparkSession, df.queryExecution) {
-      val sc = SnappyContext.globalSparkContext
-      sc.runJob(resultsRdd, rowIter _, resultHandler _)
-    }
-  }
-
-  private[snappydata] def rowIter(itr: Iterator[InternalRow]): Array[Byte] = {
-=======
 class InternalRowHandler(sql: String, schema: StructType,
     serializeComplexType: Boolean,
     rowStoreColTypes: Array[(Int, Int, Int)] = null) extends Serializable {
->>>>>>> 33ea1396
 
   final def serializeRows(itr: Iterator[InternalRow]): Array[Byte] = {
     var numCols = -1
