--- conflicted
+++ resolved
@@ -212,21 +212,6 @@
             File serversFile = new File(serversFilePath);
             File leadsFile = new File(leadsFilePath);
             if (dirPath.contains("locator")) {
-<<<<<<< HEAD
-                String locatorLogDir = localHost + " -dir=" + dirPath + " -J-Xmx1G";
-                if (!locatorsFileContent.contains(locatorLogDir)) {
-                    locatorsFileContent.add(locatorLogDir);
-                    snappyTest.writeToFile(locatorLogDir, locatorsFile);
-                }
-            } else if (dirPath.contains("Store") || dirPath.contains("server")) {
-                String serverLogDir = localHost + " -dir=" + dirPath + " -J-Xmx4G";
-                if (!serversFileContent.contains(serverLogDir)) {
-                    serversFileContent.add(serverLogDir);
-                    snappyTest.writeToFile(serverLogDir, serversFile);
-                }
-            } else if (dirPath.contains("lead")) {
-                String leadLogDir = localHost + " -dir=" + dirPath + " -J-Xmx2G";
-=======
                 String locatorLogDir = localHost + " -dir=" + dirPath + clientPort + port;
                 locatorsFileContent.add(locatorLogDir);
                 String portString = port + "";
@@ -247,7 +232,6 @@
                 locatorHost = (String) SnappyBB.getBB().getSharedMap().get("locatorHost");
                 String leadLogDir = localHost + " " + locators + locatorHost + ":" + 10334 + " -dir=" + dirPath + clientPort + port;
                 leadsFileContent.add(leadLogDir);
->>>>>>> aff5b9fe
                 if (leadHost == null) {
                     leadHost = localHost;
                 }
