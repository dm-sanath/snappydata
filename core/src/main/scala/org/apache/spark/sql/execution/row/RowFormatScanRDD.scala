/*
 * Copyright (c) 2016 SnappyData, Inc. All rights reserved.
 *
 * Licensed under the Apache License, Version 2.0 (the "License"); you
 * may not use this file except in compliance with the License. You
 * may obtain a copy of the License at
 *
 * http://www.apache.org/licenses/LICENSE-2.0
 *
 * Unless required by applicable law or agreed to in writing, software
 * distributed under the License is distributed on an "AS IS" BASIS,
 * WITHOUT WARRANTIES OR CONDITIONS OF ANY KIND, either express or
 * implied. See the License for the specific language governing
 * permissions and limitations under the License. See accompanying
 * LICENSE file.
 */
package org.apache.spark.sql.execution.row

import java.lang.reflect.Field
import java.sql.{Connection, ResultSet, Statement}
import java.util.GregorianCalendar

import scala.collection.mutable.ArrayBuffer

import com.esotericsoftware.kryo.io.{Input, Output}
import com.esotericsoftware.kryo.{Kryo, KryoSerializable}
import com.gemstone.gemfire.internal.cache._
import com.gemstone.gemfire.internal.shared.ClientSharedData
import com.pivotal.gemfirexd.internal.engine.Misc
import com.pivotal.gemfirexd.internal.engine.distributed.utils.GemFireXDUtils
import com.pivotal.gemfirexd.internal.engine.store.{AbstractCompactExecRow, GemFireContainer, RegionEntryUtils}
import com.pivotal.gemfirexd.internal.iapi.types.RowLocation
import com.pivotal.gemfirexd.internal.impl.jdbc.{EmbedConnection, EmbedResultSet}
import com.zaxxer.hikari.pool.ProxyResultSet

import org.apache.spark.serializer.ConnectionPropertiesSerializer
import org.apache.spark.sql.SnappySession
import org.apache.spark.sql.collection.MultiBucketExecutorPartition
import org.apache.spark.sql.execution.columnar.{ExternalStoreUtils, ResultSetIterator}
import org.apache.spark.sql.execution.{ConnectionPool, RDDKryo}
import org.apache.spark.sql.sources._
import org.apache.spark.{Partition, TaskContext}

/**
 * A scanner RDD which is very specific to Snappy store row tables.
 * This scans row tables in parallel unlike Spark's inbuilt JDBCRDD.
 */
class RowFormatScanRDD(@transient val session: SnappySession,
    protected var tableName: String,
    protected var isPartitioned: Boolean,
    @transient private val columns: Array[String],
    var pushProjections: Boolean,
    var useResultSet: Boolean,
    protected var connProperties: ConnectionProperties,
    @transient private val filters: Array[Filter] = Array.empty[Filter],
    @transient protected val parts: Array[Partition] = Array.empty[Partition])
    extends RDDKryo[Any](session.sparkContext, Nil) with KryoSerializable {

  protected var filterWhereArgs: ArrayBuffer[Any] = _
  /**
   * `filters`, but as a WHERE clause suitable for injection into a SQL query.
   */
  protected var filterWhereClause: String = {
    val numFilters = filters.length
    if (numFilters > 0) {
      val sb = new StringBuilder().append(" WHERE ")
      val args = new ArrayBuffer[Any](numFilters)
      val initLen = sb.length
      filters.foreach { s =>
        compileFilter(s, sb, args, sb.length > initLen)
      }
      if (args.nonEmpty) {
        filterWhereArgs = args
        sb.toString()
      } else ""
    } else ""
  }

  protected lazy val resultSetField: Field = {
    val field = classOf[ProxyResultSet].getDeclaredField("delegate")
    field.setAccessible(true)
    field
  }

  // below should exactly match ExternalStoreUtils.handledFilter
  private def compileFilter(f: Filter, sb: StringBuilder,
      args: ArrayBuffer[Any], addAnd: Boolean): Unit = f match {
    case EqualTo(col, value) =>
      if (addAnd) {
        sb.append(" AND ")
      }
      sb.append(col).append(" = ?")
      args += value
    case LessThan(col, value) =>
      if (addAnd) {
        sb.append(" AND ")
      }
      sb.append(col).append(" < ?")
      args += value
    case GreaterThan(col, value) =>
      if (addAnd) {
        sb.append(" AND ")
      }
      sb.append(col).append(" > ?")
      args += value
    case LessThanOrEqual(col, value) =>
      if (addAnd) {
        sb.append(" AND ")
      }
      sb.append(col).append(" <= ?")
      args += value
    case GreaterThanOrEqual(col, value) =>
      if (addAnd) {
        sb.append(" AND ")
      }
      sb.append(col).append(" >= ?")
      args += value
    case StringStartsWith(col, value) =>
      if (addAnd) {
        sb.append(" AND ")
      }
      sb.append(col).append(" LIKE ?")
      args += (value + '%')
    case In(col, values) =>
      if (addAnd) {
        sb.append(" AND ")
      }
      sb.append(col).append(" IN (")
      (1 until values.length).foreach(_ => sb.append("?,"))
      sb.append("?)")
      args ++= values
    case And(left, right) =>
      if (addAnd) {
        sb.append(" AND ")
      }
      sb.append('(')
      compileFilter(left, sb, args, addAnd = false)
      sb.append(") AND (")
      compileFilter(right, sb, args, addAnd = false)
      sb.append(')')
    case Or(left, right) =>
      if (addAnd) {
        sb.append(" AND ")
      }
      sb.append('(')
      compileFilter(left, sb, args, addAnd = false)
      sb.append(") OR (")
      compileFilter(right, sb, args, addAnd = false)
      sb.append(')')
    case _ => // no filter pushdown
  }

  /**
   * `columns`, but as a String suitable for injection into a SQL query.
   */
  protected var columnList: String = {
    if (!pushProjections) "*"
    else if (columns.length > 0) {
      val sb = new StringBuilder()
      columns.foreach { s =>
        if (sb.nonEmpty) sb.append(',')
        sb.append(s)
      }
      sb.toString()
    } else "1"
  }

  def computeResultSet(
      thePart: Partition): (Connection, Statement, ResultSet) = {
    val conn = ExternalStoreUtils.getConnection(tableName,
      connProperties, forExecutor = true)
    if (isPartitioned) {
      val ps = conn.prepareStatement(
        "call sys.SET_BUCKETS_FOR_LOCAL_EXECUTION(?, ?)")
      try {
        ps.setString(1, tableName)
        val bucketString = thePart match {
          case p: MultiBucketExecutorPartition => p.bucketsString
          case _ => thePart.index.toString
        }
        ps.setString(2, bucketString)
        ps.executeUpdate()
      } finally {
        ps.close()
      }
    }
    val sqlText = s"SELECT $columnList FROM $tableName$filterWhereClause"
    val args = filterWhereArgs
    val stmt = conn.prepareStatement(sqlText)
    if (args ne null) {
      ExternalStoreUtils.setStatementParameters(stmt, args)
    }
    val fetchSize = connProperties.executorConnProps.getProperty("fetchSize")
    if (fetchSize ne null) {
      stmt.setFetchSize(fetchSize.toInt)
    }
    val rs = stmt.executeQuery()
    /* (hangs for some reason)
    // setup context stack for lightWeightNext calls
    val rs = stmt.executeQuery().asInstanceOf[EmbedResultSet]
    val embedConn = stmt.getConnection.asInstanceOf[EmbedConnection]
    val lcc = embedConn.getLanguageConnectionContext
    embedConn.getTR.setupContextStack()
    rs.pushStatementContext(lcc, true)
    */
    (conn, stmt, rs)
  }

  /**
   * Runs the SQL query against the JDBC driver.
   */
  override def compute(thePart: Partition,
      context: TaskContext): Iterator[Any] = {
    if (pushProjections || useResultSet) {
      // we always iterate here for column table
      val (conn, stmt, rs) = computeResultSet(thePart)
      new ResultSetTraversal(conn, stmt, rs, context)
    } else {
      // use iterator over CompactExecRows directly when no projection;
      // higher layer PartitionedPhysicalRDD will take care of conversion
      // or direct code generation as appropriate
      if (isPartitioned && filterWhereClause.isEmpty) {
        val container = GemFireXDUtils.getGemFireContainer(tableName, true)
        val bucketIds = thePart match {
          case p: MultiBucketExecutorPartition => p.buckets
          case _ => java.util.Collections.singleton(Int.box(thePart.index))
        }
        val txId = null
        new CompactExecRowIteratorOnScan(container, bucketIds, txId)
      } else {
        val (conn, stmt, rs) = computeResultSet(thePart)
        val ers = rs match {
          case e: EmbedResultSet => e
          case p: ProxyResultSet =>
            resultSetField.get(p).asInstanceOf[EmbedResultSet]
        }
        new CompactExecRowIteratorOnRS(conn, stmt, ers, context)
      }
    }
  }

  override def getPreferredLocations(split: Partition): Seq[String] = {
    split.asInstanceOf[MultiBucketExecutorPartition].hostExecutorIds
  }

  override def getPartitions: Array[Partition] = {
    // use incoming partitions if provided (e.g. for collocated tables)
    if (parts != null && parts.length > 0) {
      return parts
    }
    val conn = ConnectionPool.getPoolConnection(tableName,
      connProperties.dialect, connProperties.poolProps,
      connProperties.connProps, connProperties.hikariCP)
    try {
      val tableSchema = conn.getSchema
      val resolvedName = ExternalStoreUtils.lookupName(tableName, tableSchema)
      Misc.getRegionForTable(resolvedName, true)
          .asInstanceOf[CacheDistributionAdvisee] match {
        case pr: PartitionedRegion =>
          session.sessionState.getTablePartitions(pr)
        case dr => session.sessionState.getTablePartitions(dr)
      }
    } finally {
      conn.close()
    }
  }

  override def write(kryo: Kryo, output: Output): Unit = {
    super.write(kryo, output)

    output.writeString(tableName)
    output.writeBoolean(isPartitioned)
    output.writeBoolean(pushProjections)
    output.writeBoolean(useResultSet)

    output.writeString(columnList)
    val filterArgs = filterWhereArgs
    val len = if (filterArgs eq null) 0 else filterArgs.size
    if (len == 0) {
      output.writeVarInt(0, true)
    } else {
      var i = 0
      output.writeVarInt(len, true)
      output.writeString(filterWhereClause)
      while (i < len) {
        kryo.writeClassAndObject(output, filterArgs(i))
        i += 1
      }
    }
    // need connection properties only if computing ResultSet
    if (pushProjections || useResultSet || !isPartitioned || len > 0) {
      ConnectionPropertiesSerializer.write(kryo, output, connProperties)
    }
  }

  override def read(kryo: Kryo, input: Input): Unit = {
    super.read(kryo, input)

    tableName = input.readString()
    isPartitioned = input.readBoolean()
    pushProjections = input.readBoolean()
    useResultSet = input.readBoolean()

    columnList = input.readString()
    val numFilters = input.readVarInt(true)
    if (numFilters == 0) {
      filterWhereClause = ""
      filterWhereArgs = null
    } else {
      filterWhereClause = input.readString()
      filterWhereArgs = new ArrayBuffer[Any](numFilters)
      var i = 0
      while (i < numFilters) {
        filterWhereArgs += kryo.readClassAndObject(input)
        i += 1
      }
    }
    // read connection properties only if computing ResultSet
    if (pushProjections || useResultSet || !isPartitioned || numFilters > 0) {
      connProperties = ConnectionPropertiesSerializer.read(kryo, input)
    }
  }
}

/**
 * This does not return any valid results from result set rather caller is
 * expected to explicitly invoke ResultSet.next()/get*.
 * This is primarily intended to be used for cleanup.
 */
final class ResultSetTraversal(conn: Connection,
    stmt: Statement, val rs: ResultSet, context: TaskContext)
    extends ResultSetIterator[Void](conn, stmt, rs, context) {

  lazy val defaultCal: GregorianCalendar =
    ClientSharedData.getDefaultCleanCalendar

  override protected def getCurrentValue: Void = null
}

final class CompactExecRowIteratorOnRS(conn: Connection,
    stmt: Statement, ers: EmbedResultSet, context: TaskContext)
    extends ResultSetIterator[AbstractCompactExecRow](conn, stmt,
      ers, context) {

  override protected def getCurrentValue: AbstractCompactExecRow = {
    ers.currentRow.asInstanceOf[AbstractCompactExecRow]
  }
}

abstract class PRValuesIterator[T](val container: GemFireContainer,
    bucketIds: java.util.Set[Integer]) extends Iterator[T] {

  protected final var hasNextValue = true
  protected final var doMove = true
  // transaction started by row buffer scan should be used here
  val tx = TXManagerImpl.snapshotTxState.get()

<<<<<<< HEAD
  //TODO: Suranjan If tx is null then start a GemFire Snapshot tx.
  protected final val itr = container.getEntrySetIteratorForBucketSet(
    bucketIds.asInstanceOf[java.util.Set[Integer]], null, tx, 0,
    false, true).asInstanceOf[PartitionedRegion#PRLocalScanIterator]
=======
  protected final val itr = if (container ne null) {
    container.getEntrySetIteratorForBucketSet(
      bucketIds.asInstanceOf[java.util.Set[Integer]], null, null, 0,
      false, true).asInstanceOf[PartitionedRegion#PRLocalScanIterator]
  } else {
    null
  }
>>>>>>> fe1f6c76

  protected def currentVal: T

  protected def moveNext(): Unit

  override final def hasNext: Boolean = {
    if (doMove) {
      moveNext()
      doMove = false
    }
    // commit here as row and column iteration is complete.
    /*if (!hasNextValue && tx != null && !(tx.asInstanceOf[TXStateProxy]).isClosed()) {
      GemFireCacheImpl.getInstance().getCacheTransactionManager.masqueradeAs(tx)
      GemFireCacheImpl.getInstance().getCacheTransactionManager.commit()
    }*/
    hasNextValue
  }

  override final def next: T = {
    if (doMove) {
      moveNext()
    }
    doMove = true
    currentVal
  }
}

final class CompactExecRowIteratorOnScan(container: GemFireContainer,
    bucketIds: java.util.Set[Integer], txId: TXId)
    extends PRValuesIterator[AbstractCompactExecRow](container, bucketIds) {

  override protected val currentVal: AbstractCompactExecRow = container
      .newTemplateRow().asInstanceOf[AbstractCompactExecRow]

  override protected def moveNext(): Unit = {
    val itr = this.itr
    while (itr.hasNext) {
      val rl = itr.next()
      val owner = itr.getHostedBucketRegion
      if (((owner ne null) || rl.isInstanceOf[NonLocalRegionEntry]) &&
          RegionEntryUtils.fillRowWithoutFaultInOptimized(container, owner,
            rl.asInstanceOf[RowLocation], currentVal)) {
        return
      }
    }
    hasNextValue = false
  }
}<|MERGE_RESOLUTION|>--- conflicted
+++ resolved
@@ -355,20 +355,14 @@
   // transaction started by row buffer scan should be used here
   val tx = TXManagerImpl.snapshotTxState.get()
 
-<<<<<<< HEAD
   //TODO: Suranjan If tx is null then start a GemFire Snapshot tx.
-  protected final val itr = container.getEntrySetIteratorForBucketSet(
-    bucketIds.asInstanceOf[java.util.Set[Integer]], null, tx, 0,
-    false, true).asInstanceOf[PartitionedRegion#PRLocalScanIterator]
-=======
   protected final val itr = if (container ne null) {
     container.getEntrySetIteratorForBucketSet(
-      bucketIds.asInstanceOf[java.util.Set[Integer]], null, null, 0,
+      bucketIds.asInstanceOf[java.util.Set[Integer]], null, tx, 0,
       false, true).asInstanceOf[PartitionedRegion#PRLocalScanIterator]
   } else {
     null
   }
->>>>>>> fe1f6c76
 
   protected def currentVal: T
 
