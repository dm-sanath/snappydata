--- conflicted
+++ resolved
@@ -31,13 +31,8 @@
   def storeColumnBatch(tableName: String, batch: ColumnBatch,
       partitionId: Int, batchId: Option[String], maxDeltaRows: Int): Unit
 
-<<<<<<< HEAD
-  def getCachedBatchRDD(tableName: String, rowBuffer: String, requiredColumns: Array[String],
-      session: SparkSession): RDD[CachedBatch]
-=======
-  def getColumnBatchRDD(tableName: String, requiredColumns: Array[String],
+  def getColumnBatchRDD(tableName: String, rowBuffer: String, requiredColumns: Array[String],
       session: SparkSession): RDD[ColumnBatch]
->>>>>>> 8ad626ad
 
   def getConnectedExternalStore(tableName: String,
       onExecutor: Boolean): ConnectedExternalStore
