--- conflicted
+++ resolved
@@ -18,13 +18,9 @@
 
 import java.sql.{Connection, ResultSet, Statement}
 
-import scala.reflect.ClassTag
-
-import com.gemstone.gemfire.distributed.internal.membership.InternalDistributedMember
 import com.gemstone.gemfire.internal.cache.{AbstractRegion, PartitionedRegion}
 import com.pivotal.gemfirexd.internal.engine.Misc
 import io.snappydata.impl.SparkShellRDDHelper
-
 import org.apache.spark.rdd.RDD
 import org.apache.spark.sql.collection._
 import org.apache.spark.sql.execution.columnar._
@@ -32,8 +28,9 @@
 import org.apache.spark.sql.sources.{ConnectionProperties, Filter}
 import org.apache.spark.sql.store.StoreUtils
 import org.apache.spark.sql.types.StructType
-import org.apache.spark.storage.BlockManagerId
 import org.apache.spark.{Logging, Partition, SparkContext, TaskContext}
+
+import scala.reflect.ClassTag
 
 /**
  * Column Store implementation for GemFireXD.
@@ -103,13 +100,9 @@
       context: TaskContext): Iterator[CachedBatch] = {
     store.tryExecute(tableName,
       conn => {
-<<<<<<< HEAD
-        val resolvedName = StoreUtils.lookupName(tableName, conn.getSchema)
-=======
         val resolvedName = ExternalStoreUtils.lookupName(tableName,
           conn.getSchema)
         val par = split.index
->>>>>>> 1f0fe274
         val ps1 = conn.prepareStatement(
           "call sys.SET_BUCKETS_FOR_LOCAL_EXECUTION(?, ?)")
         ps1.setString(1, resolvedName)
@@ -136,18 +129,11 @@
 
   override protected def getPartitions: Array[Partition] = {
     store.tryExecute(tableName, conn => {
-<<<<<<< HEAD
-      StoreUtils.getPartitions(_sc, tableName,
-        conn.getSchema, store.blockMap)
-//      StoreUtils.getPartitionsPartitionedTable(_sc, tableName,
-//        conn.getSchema, store.blockMap)
-=======
       val resolvedName = ExternalStoreUtils.lookupName(tableName,
         conn.getSchema)
       val region = Misc.getRegionForTable(resolvedName, true)
       StoreUtils.getPartitionsPartitionedTable(_sc,
         region.asInstanceOf[PartitionedRegion])
->>>>>>> 1f0fe274
     })
   }
 }
@@ -169,7 +155,7 @@
   }
 
   override def getPreferredLocations(split: Partition): Seq[String] = {
-    split.asInstanceOf[ExecutorLocalShellPartition]
+    split.asInstanceOf[ExecutorMultiBucketLocalShellPartition]
         .hostList.map(_._1.asInstanceOf[String]).toSeq
   }
 
@@ -195,7 +181,6 @@
     val helper = new SparkShellRDDHelper
     val conn: Connection = helper.getConnection(
       connProperties, thePart)
-<<<<<<< HEAD
     val resolvedName = StoreUtils.lookupName(tableName, conn.getSchema)
     // TODO: this will fail if no network server is available unless SNAP-365 is
     // fixed with the approach of having an iterator that can fetch from remote
@@ -207,22 +192,7 @@
     ps.close()
 
     val sqlText = s"SELECT $columnList FROM $resolvedName$filterWhereClause"
-=======
-
-    if (isPartitioned) {
-      val ps = conn.prepareStatement(
-        "call sys.SET_BUCKETS_FOR_LOCAL_EXECUTION(?, ?)")
-      try {
-        ps.setString(1, tableName)
-        ps.setInt(2, thePart.index)
-        ps.executeUpdate()
-      } finally {
-        ps.close()
-      }
-    }
-
-    val sqlText = s"SELECT $columnList FROM $tableName$filterWhereClause"
->>>>>>> 1f0fe274
+
     val args = filterWhereArgs
     val stmt = conn.prepareStatement(sqlText)
     if (args ne null) {
@@ -238,7 +208,7 @@
   }
 
   override def getPreferredLocations(split: Partition): Seq[String] = {
-    split.asInstanceOf[ExecutorLocalShellPartition]
+    split.asInstanceOf[ExecutorMultiBucketLocalShellPartition]
         .hostList.map(_._1.asInstanceOf[String]).toSeq
   }
 
