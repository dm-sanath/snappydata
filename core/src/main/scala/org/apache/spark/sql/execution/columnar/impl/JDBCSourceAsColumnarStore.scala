--- conflicted
+++ resolved
@@ -37,12 +37,8 @@
 import org.apache.spark.sql.collection._
 import org.apache.spark.sql.execution.columnar._
 import org.apache.spark.sql.execution.row.{ResultSetTraversal, RowFormatScanRDD, RowInsertExec}
-<<<<<<< HEAD
-import org.apache.spark.sql.execution.{BufferedRowIterator, RDDKryo, WholeStageCodegenExec}
 import org.apache.spark.sql.hive.SnappyConnectorCatalog
-=======
 import org.apache.spark.sql.execution.{BufferedRowIterator, ConnectionPool, RDDKryo, WholeStageCodegenExec}
->>>>>>> 09b2f745
 import org.apache.spark.sql.sources.{ConnectionProperties, Filter, JdbcExtendedUtils}
 import org.apache.spark.sql.store.{CodeGeneration, StoreUtils}
 import org.apache.spark.sql.types.StructType
@@ -181,14 +177,8 @@
         self.getConnection(table, onExecutor)
     }
 
-<<<<<<< HEAD
   override def getColumnBatchRDD(tableName: String, rowBuffer: String,
-      requiredColumns: Array[String], session: SparkSession): RDD[ColumnBatch] = {
-=======
-
-  override def getColumnBatchRDD(tableName: String, requiredColumns: Array[String],
-      session: SparkSession, schema: StructType): RDD[Any] = {
->>>>>>> 09b2f745
+      requiredColumns: Array[String], session: SparkSession, schema: StructType): RDD[Any] = {
     val snappySession = session.asInstanceOf[SnappySession]
     connectionType match {
       case ConnectionType.Embedded =>
@@ -197,9 +187,8 @@
       case _ =>
         // remove the url property from poolProps since that will be
         // partition-specific
-<<<<<<< HEAD
-        val poolProps = _connProperties.poolProps -
-            (if (_connProperties.hikariCP) "jdbcUrl" else "url")
+        val poolProps = connProperties.poolProps -
+            (if (connProperties.hikariCP) "jdbcUrl" else "url")
 
         val (parts, embdClusterRelDestroyVersion) =
           SnappyContext.getClusterMode(session.sparkContext) match {
@@ -211,20 +200,11 @@
             (Array.empty[Partition], -1)
         }
 
-        new SparkShellColumnBatchRDD(snappySession,
-          tableName, requiredColumns, ConnectionProperties(_connProperties.url,
-            _connProperties.driver, _connProperties.dialect, poolProps,
-            _connProperties.connProps, _connProperties.executorConnProps,
-            _connProperties.hikariCP), this, parts, embdClusterRelDestroyVersion)
-=======
-        val poolProps = connProperties.poolProps -
-            (if (connProperties.hikariCP) "jdbcUrl" else "url")
         new SmartConnectorColumnRDD(snappySession,
           tableName, requiredColumns, ConnectionProperties(connProperties.url,
             connProperties.driver, connProperties.dialect, poolProps,
             connProperties.connProps, connProperties.executorConnProps,
-            connProperties.hikariCP), schema, this)
->>>>>>> 09b2f745
+            connProperties.hikariCP), schema, this, parts, embdClusterRelDestroyVersion)
     }
   }
 
@@ -382,36 +362,23 @@
     private var tableName: String,
     private var requiredColumns: Array[String],
     private var connProperties: ConnectionProperties,
-<<<<<<< HEAD
+    private val schema: StructType,
     @transient private val store: ExternalStore,
     val parts: Array[Partition],
     val relDestroyVersion: Int = -1)
-    extends RDDKryo[ColumnBatch](session.sparkContext, Nil)
-=======
-    private val schema: StructType,
-    @transient private val store: ExternalStore)
     extends RDDKryo[Any](session.sparkContext, Nil)
->>>>>>> 09b2f745
         with KryoSerializable {
 
   override def compute(split: Partition,
       context: TaskContext): Iterator[Array[Byte]] = {
     val helper = new SparkShellRDDHelper
     val conn: Connection = helper.getConnection(connProperties, split)
-<<<<<<< HEAD
-    val query: String = helper.getSQLStatement(ExternalStoreUtils.lookupName(
-      tableName, conn.getSchema), requiredColumns, split.index)
-    val (statement, rs) = helper.executeQuery(conn, tableName, split, query, relDestroyVersion)
-    new ColumnBatchIteratorOnRS(conn, requiredColumns, statement, rs, context)
-=======
     val resolvedTableName = ExternalStoreUtils.lookupName(tableName, conn.getSchema)
     val (fetchStatsQuery, fetchColQuery) = helper.getSQLStatement(resolvedTableName,
       split.index, requiredColumns.map(_.replace(store.columnPrefix, "")), schema)
     // fetch the stats
-    val (statement, rs) = helper.executeQuery(conn, tableName, split, fetchStatsQuery)
-    new ColumnBatchIteratorOnRS(conn, requiredColumns, statement, rs,
-      context, fetchColQuery)
->>>>>>> 09b2f745
+    val (statement, rs) = helper.executeQuery(conn, tableName, split, fetchStatsQuery, relDestroyVersion)
+    new ColumnBatchIteratorOnRS(conn, requiredColumns, statement, rs, context, fetchColQuery)
   }
 
   override def getPreferredLocations(split: Partition): Seq[String] = {
