--- conflicted
+++ resolved
@@ -149,19 +149,6 @@
 
   def getPreviousQueryHints: Map[String, String] = Utils.immutableMap(queryHints)
 
-<<<<<<< HEAD
-  private val addedClasses =
-    new mutable.HashMap[(CodegenContext, Seq[(DataType, Boolean)]), String]
-  private val exCodes =
-    new mutable.HashMap[(CodegenContext, Seq[Expr]), ExprCodeEx]()
-
-  /**
-   * Get code for a previously registered class using [[addClass]].
-   */
-  def getClass(ctx: CodegenContext,
-      types: Seq[(DataType, Boolean)]): Option[String] =
-    addedClasses.get(ctx -> types)
-=======
   private val addedClasses = new mutable.HashMap[(CodegenContext,
       Seq[(DataType, Boolean)], Seq[(DataType, Boolean)]), (String, String)]
   private val exCodes = new mutable.HashMap[(CodegenContext,
@@ -173,20 +160,14 @@
   def getClass(ctx: CodegenContext, baseTypes: Seq[(DataType, Boolean)],
       types: Seq[(DataType, Boolean)]): Option[(String, String)] =
     addedClasses.get((ctx, baseTypes, types))
->>>>>>> 29a533c4
 
   /**
    * Register code generated for a new class (for <code>CodegenSupport</code>).
    */
   private[sql] def addClass(ctx: CodegenContext,
-<<<<<<< HEAD
-      types: Seq[(DataType, Boolean)], name: String): Unit =
-  addedClasses.put(ctx -> types, name)
-=======
       baseTypes: Seq[(DataType, Boolean)], types: Seq[(DataType, Boolean)],
       baseClassName: String, className: String): Unit =
   addedClasses.put((ctx, baseTypes, types), baseClassName -> className)
->>>>>>> 29a533c4
 
   private def wrapExpressions(vars: Seq[String],
       expr: Seq[Expression]): Seq[Expr] =
