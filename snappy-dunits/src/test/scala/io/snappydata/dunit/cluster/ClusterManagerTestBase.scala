--- conflicted
+++ resolved
@@ -144,11 +144,8 @@
       conf.set("gemfirexd.db.url", snappydataurl)
       conf.set("gemfirexd.db.driver", "com.pivotal.gemfirexd.jdbc.EmbeddedDriver")
     }
-<<<<<<< HEAD
     conf.set("snappy.store.jdbc.url" , "jdbc:snappydata:;user=app;password=app" )
-=======
     logger.info(s"About to create SparkContext with conf \n" + conf.toDebugString)
->>>>>>> 759c5dec
     sc = new SparkContext(conf)
     logger.info("SparkContext CREATED, about to create SnappyContext.")
     snc = SnappyContext(sc)
