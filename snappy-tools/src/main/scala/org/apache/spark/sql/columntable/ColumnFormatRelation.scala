--- conflicted
+++ resolved
@@ -49,13 +49,9 @@
     override val provider: String,
     override val mode: SaveMode,
     userSchema: StructType,
-<<<<<<< HEAD
     schemaExtensions: String,
     ddlExtensionForShadowTable: String,
-    parts: Array[Partition],
-=======
     numPartitions: Integer,
->>>>>>> 1e070c44
     _poolProps: Map[String, String],
     override val connProperties: Properties,
     override val hikariCP: Boolean,
@@ -63,11 +59,10 @@
     override val externalStore: ExternalStore,
     blockMap: Map[InternalDistributedMember, BlockManagerId],
     @transient override val sqlContext: SQLContext
-<<<<<<< HEAD
     )
     (private var uuidList: ArrayBuffer[RDD[UUIDRegionKey]] = new ArrayBuffer[RDD[UUIDRegionKey]]()
         )
-    extends JDBCAppendableRelation(url, table, provider, mode, userSchema, parts, _poolProps, connProperties,
+    extends JDBCAppendableRelation(url, table, provider, mode, userSchema, numPartitions, _poolProps, connProperties,
       hikariCP, origOptions, externalStore, sqlContext)()
     with RowInsertableRelation {
 
@@ -99,7 +94,7 @@
           table,
           requiredColumns,
           filters,
-          parts,
+          Array.empty[Partition],
           blockMap,
           connProperties
         ).asInstanceOf[RDD[Row]]
@@ -113,7 +108,7 @@
           table,
           requiredColumns,
           filters,
-          parts,
+          Array.empty[Partition],
           connProperties
         ).asInstanceOf[RDD[Row]]
     })
@@ -309,10 +304,6 @@
     ConnectionPool.removePoolReference(table)
     Iterator.empty
   }
-=======
-    ) extends JDBCAppendableRelation(url, table, provider, mode, userSchema,
-      numPartitions, _poolProps, connProperties, hikariCP, origOptions, externalStore, sqlContext)() {
->>>>>>> 1e070c44
 }
 
 final class DefaultSource extends ColumnarRelationProvider {
@@ -355,13 +346,8 @@
 
     new ColumnFormatRelation(url,
       SnappyStoreHiveCatalog.processTableIdentifier(table, sqlContext.conf),
-<<<<<<< HEAD
-      getClass.getCanonicalName, mode, schema, schemaExtension, ddlExtensionForShadowTable, Array[Partition](),
+      getClass.getCanonicalName, mode, schema, schemaExtension, ddlExtensionForShadowTable, getPartitions(parameters),
       poolProps, connProps, hikariCP, options, externalStore, blockMap, sqlContext)()
-=======
-      getClass.getCanonicalName, mode, schema,getPartitions(parameters),
-      poolProps, connProps, hikariCP, options, externalStore, sqlContext)
->>>>>>> 1e070c44
   }
 
   def getExternalSource(sqlContext: SQLContext, url: String,
