--- conflicted
+++ resolved
@@ -9,12 +9,8 @@
 
 import io.snappydata.util.SqlUtils
 import org.apache.spark.rdd.RDD
-<<<<<<< HEAD
 import org.apache.spark.Partition
-import org.apache.spark.sql.catalyst.ScalaReflection
-=======
 import org.apache.spark.scheduler.local.LocalBackend
->>>>>>> 9fde8713
 import org.apache.spark.sql.catalyst.analysis.Analyzer
 import org.apache.spark.sql.catalyst.expressions.Expression
 import org.apache.spark.sql.catalyst.planning.PhysicalOperation
@@ -25,21 +21,10 @@
 import org.apache.spark.sql.execution._
 import org.apache.spark.sql.execution.row._
 import org.apache.spark.sql.execution.streamsummary.StreamSummaryAggregation
-<<<<<<< HEAD
-import org.apache.spark.sql.types.{ LongType, StructField, StructType }
-import io.snappydata.util.SqlUtils
-import org.apache.spark.SparkContext._
+
 import org.apache.spark.Partitioner
-import org.apache.spark.sql.collection.Utils
-import org.apache.spark.sql.sources.{ CastLongTime, LogicalRelation, StreamStrategy, WeightageRule }
-import org.apache.spark.sql.types.{ LongType, StructField, StructType }
-import org.apache.spark.storage.StorageLevel
-import org.apache.spark.streaming.dstream.DStream
-import org.apache.spark.streaming.{ StreamingContext, Time }
-import org.apache.spark.{ SparkContext, TaskContext }
-import org.apache.spark.sql.collection.{ ExecutorLocalPartition }
 import org.apache.spark.rdd.PairRDDFunctions
-=======
+
 import org.apache.spark.sql.hive.SnappyStoreHiveCatalog
 import org.apache.spark.sql.sources.{CastLongTime, LogicalRelation, StoreStrategy, WeightageRule}
 import org.apache.spark.sql.types.{LongType, StructField, StructType}
@@ -47,7 +32,6 @@
 import org.apache.spark.streaming.dstream.DStream
 import org.apache.spark.streaming.{StreamingContext, Time}
 import org.apache.spark.{Partitioner, SparkContext, TaskContext}
->>>>>>> 9fde8713
 
 /**
  * An instance of the Spark SQL execution engine that delegates to supplied SQLContext
@@ -55,14 +39,9 @@
  *
  * Created by Soubhik on 5/13/15.
  */
-<<<<<<< HEAD
 
 protected[sql] final class SnappyContext(sc: SparkContext)
   extends SQLContext(sc) with Serializable {
-=======
-final class SnappyContext(sc: SparkContext)
-    extends SQLContext(sc) with Serializable {
->>>>>>> 9fde8713
 
   self =>
 
@@ -148,24 +127,15 @@
         }))
     }
     // TODO: A different set of job is created for topK structure
-<<<<<<< HEAD
-    catalog.topKStructures.filter {
-      case (name, (topkstruct, topkRDD)) => sampleTab.contains(name)
-    } foreach {
-      case (name, (topkWrapper, topkRDD)) =>
-        val clazz = SqlUtils.getInternalType(topkWrapper.schema(topkWrapper.key.name).dataType)
-        val ct = ClassTag(clazz)
-        SnappyContext.populateTopK(tDF, topkWrapper, this, name, topkRDD)(ct)
-
-=======
+
     topKWrappers.foreach {
-      case (name, topKWrapper) =>
+      case (name, (topKWrapper,topkRDD)) =>
         val clazz = SqlUtils.getInternalType(
           topKWrapper.schema(topKWrapper.key.name).dataType)
         val ct = ClassTag(clazz)
         SnappyContext.populateTopK(rows, topKWrapper, this,
-          name.qualifiedName)(ct)
->>>>>>> 9fde8713
+          name.qualifiedName, topkRDD)(ct)
+
     }
 
     // add to list in relation
@@ -272,16 +242,11 @@
   }
 
   def registerTopK(tableName: String, streamTableName: String,
-<<<<<<< HEAD
-    topkOptions: Map[String, Any], isStreamSummary: Boolean) = {
+   topkOptions: Map[String, Any], isStreamSummary: Boolean) = {
     val topKRDD = SnappyContext.createTopKRDD(tableName, this.sc, isStreamSummary)
     catalog.registerTopK(tableName, streamTableName,
-      catalog.getStreamTable(streamTableName).schema, topkOptions, topKRDD)
-=======
-      topkOptions: Map[String, Any]) = {
-    catalog.registerTopK(tableName, streamTableName,
-      catalog.getStreamTableRelation(streamTableName).schema, topkOptions)
->>>>>>> 9fde8713
+      catalog.getStreamTableRelation(streamTableName).schema, topkOptions, topKRDD)
+
   }
 
   /**
@@ -301,16 +266,7 @@
     }
   }
 
-<<<<<<< HEAD
-  def insert(tableName: String, row: Row): Int = {
-    getUpdatableRelation(tableName).insert(row)
-  }
-
-  def update(tableName: String, updatedColumns: Row, filterExpr: String,
-    setColumns: String*): Int = {
-    getUpdatableRelation(tableName).update(updatedColumns, setColumns.toSeq,
-      filterExpr)
-=======
+
   def update(tableName: String, filterExpr: String, newColumnValues: Row,
       updateColumns: String*): Int = {
     catalog.lookupRelation(tableName) match {
@@ -319,7 +275,6 @@
       case _ => throw new AnalysisException(
         s"$tableName is not an updatable table")
     }
->>>>>>> 9fde8713
   }
 
   def delete(tableName: String, filterExpr: String): Int = {
@@ -396,12 +351,8 @@
    * @return returns the top K elements with their respective frequencies between two time
    */
   def queryTopK[T: ClassTag](topKName: String,
-<<<<<<< HEAD
-    startTime: String = null, endTime: String = null, k: Int = -1): DataFrame = {
-=======
       startTime: String = null, endTime: String = null,
       k: Int = -1): DataFrame = {
->>>>>>> 9fde8713
     val stime = if (startTime == null) 0L
     else CastLongTime.getMillis(java.sql.Timestamp.valueOf(startTime))
 
@@ -412,43 +363,31 @@
   }
 
   def queryTopK[T: ClassTag](topKName: String,
-<<<<<<< HEAD
-    startTime: Long, endTime: Long, k: Int): DataFrame = {
-    val (topk, rdd) = catalog.topKStructures(topKName)
-=======
       startTime: Long, endTime: Long): DataFrame =
     queryTopK[T](topKName, startTime, endTime, -1)
 
   def queryTopK[T: ClassTag](topKIdent: String,
       startTime: Long, endTime: Long, k: Int): DataFrame = {
-    val topKTableName = catalog.newQualifiedTableName(topKIdent)
-    val topk: TopKWrapper = catalog.topKStructures(topKTableName)
-    val size = if (k > 0) k else topk.size
->>>>>>> 9fde8713
+        val topKTableName = catalog.newQualifiedTableName(topKIdent)
+    val (topkWrapper, rdd) = catalog.topKStructures(topKTableName)
+    val size = if (k > 0) k else topkWrapper.size
 
     val topKName = topKTableName.qualifiedName
-    if (topk.stsummary) {
-<<<<<<< HEAD
-      val size = if (k != -1) k else topk.size
-      queryTopkStreamSummary(topKName, startTime, endTime, topk, size, rdd)
-    } else {
-      if (k != -1) throw new IllegalArgumentException("K cannot be specified for TopK with Hokusai.")
-      queryTopkHokusai(topKName, startTime, endTime, topk, rdd)
-=======
-      queryTopkStreamSummary(topKName, startTime, endTime, topk, size)
+    if (topkWrapper.stsummary) {
+
+      queryTopkStreamSummary(topKName, startTime, endTime, topkWrapper, size, rdd)
     }
     else {
-      queryTopkHokusai(topKName, startTime, endTime, topk, size)
->>>>>>> 9fde8713
+      queryTopkHokusai(topKName, startTime, endTime, topkWrapper,  rdd, size)
+
     }
   }
 
   import snappy.RDDExtensions
 
   def queryTopkStreamSummary[T: ClassTag](topKName: String,
-<<<<<<< HEAD
     startTime: Long, endTime: Long,
-    topk: TopKWrapper, k: Int, topkRDD: RDD[(Int, TopK)]): DataFrame = {
+    topkWrapper: TopKWrapper, k: Int, topkRDD: RDD[(Int, TopK)]): DataFrame = {
     val rdd = topkRDD.mapPartitionsPreserve[(T, Approximate)] { iter =>
       {
         iter.next()._2 match {
@@ -461,20 +400,12 @@
         }
       }
     }
-    val topKRDD = rdd.reduceByKey(_ + _).mapPreserve(tuple =>
-      Row(tuple._1, tuple._2.estimate, tuple._2.lowerBound))
-=======
-      startTime: Long, endTime: Long,
-      topK: TopKWrapper, k: Int): DataFrame = {
-    val topKRDD = TopKRDD.streamRDD[T](topKName, startTime, endTime, this)
-        .reduceByKey(_ + _).mapPreserve { case (key, approx) =>
-      Row(key, approx.estimate, approx.lowerBound)
-    }
->>>>>>> 9fde8713
+    val topKRDD = rdd.reduceByKey(_ + _).mapPreserve{case (key, approx) =>
+      Row(key, approx.estimate, approx.lowerBound)}
 
     val aggColumn = "EstimatedValue"
     val errorBounds = "DeltaError"
-    val topKSchema = StructType(Array(topK.key,
+    val topKSchema = StructType(Array(topkWrapper.key,
       StructField(aggColumn, LongType),
       StructField(errorBounds, LongType)))
 
@@ -484,8 +415,7 @@
 
   def queryTopkHokusai[T: ClassTag](topKName: String,
     startTime: Long, endTime: Long,
-<<<<<<< HEAD
-    k: TopKWrapper, topkRDD: RDD[(Int, TopK)]): DataFrame = {
+    topkWrapper: TopKWrapper, topkRDD: RDD[(Int, TopK)], k: Int): DataFrame = {
 
     // TODO: perhaps this can be done more efficiently via a shuffle but
     // using the straightforward approach for now
@@ -509,18 +439,13 @@
     val topKRDD = rdd.reduceByKey(_ + _).mapPreserve {
       case (key, approx) =>
         Row(key, approx.estimate, approx)
-=======
-    topK: TopKWrapper, k: Int): DataFrame = {
-
-    val topKRDD = TopKRDD.resultRDD[T](topKName, startTime, endTime, this)
-        .reduceByKey(_ + _).mapPreserve { case (key, approx) =>
-      Row(key, approx.estimate, approx)
->>>>>>> 9fde8713
+
+       
     }
 
     val aggColumn = "EstimatedValue"
     val errorBounds = "ErrorBoundsInfo"
-    val topKSchema = StructType(Array(topK.key,
+    val topKSchema = StructType(Array(topkWrapper.key,
       StructField(aggColumn, LongType),
       StructField(errorBounds, ApproximateType)))
 
@@ -635,31 +560,7 @@
       atomicContext.get
     }
   }
-<<<<<<< HEAD
-=======
-
-  def addDataForTopK[T: ClassTag](name: String, topKWrapper: TopKWrapper,
-    iterator: Iterator[(T, Any)]): Unit = if (iterator.hasNext) {
-    var tupleIterator = iterator
-    val tsCol = if (topKWrapper.timeInterval > 0)
-      topKWrapper.timeSeriesColumn
-    else -1
-    val epoch = () => {
-      if (topKWrapper.epoch != -1L) {
-        topKWrapper.epoch
-      } else if (tsCol >= 0) {
-        var epoch0 = -1L
-        val iter = tupleIterator.asInstanceOf[Iterator[(T, (Long, Long))]]
-        val tupleBuf = new mutable.ArrayBuffer[(T, (Long, Long))](4)
-
-        // assume first row has the least time
-        // if this is not the case then epoch needs to be provided via property
-        do {
-          val tuple = iter.next()
-          epoch0 = tuple match {
-            case (_, (_, epochh)) => epochh
-          }
->>>>>>> 9fde8713
+
 
   def createTopKRDD(name: String, context: SparkContext, isStreamSummary: Boolean): RDD[(Int, TopK)] = {
     val partCount = Utils.getAllExecutorsMemoryStatus(context).
@@ -711,43 +612,28 @@
         }
 
       }
-<<<<<<< HEAD
       (epoch, tupleIterator, tsCol)
     } else {
       null
-=======
-    }
-    var topkhokusai: TopKHokusai[T] = null
-    var streamSummaryAggr: StreamSummaryAggregation[T] = null
-    if (topKWrapper.stsummary) {
-      streamSummaryAggr = StreamSummaryAggregation[T](name,
-        topKWrapper.size, tsCol, topKWrapper.timeInterval,
-        epoch, topKWrapper.maxinterval)
-    } else {
-      topkhokusai = TopKHokusai[T](name, topKWrapper.cms,
-        topKWrapper.size, tsCol, topKWrapper.timeInterval, epoch)
->>>>>>> 9fde8713
-    }
-  }
-
-<<<<<<< HEAD
-  def addDataForTopK[T: ClassTag](name: String, topkWrapper: TopKWrapper,
+
+      
+    }
+  }
+
+  def addDataForTopK[T: ClassTag](name: String, topKWrapper: TopKWrapper,
     tupleIterator: Iterator[(T, Any)], topK: TopK, tsCol: Int, epoch: () => Long): Unit = {
 
-    val streamSummaryAggr: StreamSummaryAggregation[T] = if (topkWrapper.stsummary) {
+    val streamSummaryAggr: StreamSummaryAggregation[T] = if (topKWrapper.stsummary) {
       topK.asInstanceOf[StreamSummaryAggregation[T]]
     } else {
       null
     }
-    val topKHokusai = if (!topkWrapper.stsummary) {
+    val topKHokusai = if (!topKWrapper.stsummary) {
       topK.asInstanceOf[TopKHokusai[T]]
     } else {
       null
     }
-    val topKKeyIndex = topkWrapper.schema.fieldIndex(topkWrapper.key.name)
-=======
-    //val topKKeyIndex = topKWrapper.schema.fieldIndex(topKWrapper.key.name)
->>>>>>> 9fde8713
+    val topKKeyIndex = topKWrapper.schema.fieldIndex(topKWrapper.key.name)
     if (tsCol < 0) {
       if (topKWrapper.stsummary) {
         throw new IllegalStateException(
@@ -797,11 +683,10 @@
     }
   }
 
-<<<<<<< HEAD
-  def populateTopK[T: ClassTag](df: DataFrame, topkWrapper: TopKWrapper,
+  def populateTopK[T: ClassTag](rows: RDD[Row], topkWrapper: TopKWrapper,
     context: SnappyContext, name: String, topKRDD: RDD[(Int, TopK)]) {
 
-    val pairRDD = df.rdd.map[(Int, (Any, Any))](topkWrapper.rowToTupleConverter(_, topKRDD.partitioner.get))
+    val pairRDD = rows.map[(Int, (Any, Any))](topkWrapper.rowToTupleConverter(_, topKRDD.partitioner.get))
 
     topKRDD.cogroup(pairRDD).foreach {
       case (key, (topKIter, dataIterable)) => {
@@ -826,19 +711,7 @@
     }
   }
 
-=======
-  def populateTopK[T: ClassTag](rdd : RDD[Row], topkWrapper: TopKWrapper,
-    context: SnappyContext, name: String) {
-    val pairRDD = rdd.map[(Any, Any)](topkWrapper.rowToTupleConverter(_))
-    val partCount = Utils.getAllExecutorsMemoryStatus(context.sparkContext).
-      keySet.size
-    pairRDD.partitionBy(new Partitioner() {
-      override def numPartitions: Int = partCount
-      override def getPartition(key: Any) = scala.math.abs(key.hashCode()) % partCount
-    }).foreachPartition((iter: Iterator[(Any, Any)]) =>
-      SnappyContext.addDataForTopK(name, topkWrapper, iter.asInstanceOf[Iterator[(T, Any)]]))
-  }
->>>>>>> 9fde8713
+
 }
 
 //end of SnappyContext
@@ -861,23 +734,16 @@
 
     // Create a very long timeInterval when the topK is being created
     // on a DataFrame.
-<<<<<<< HEAD
-    val topkWrapper = TopKWrapper(name, options, schema)
-
-    val clazz = SqlUtils.getInternalType(topkWrapper.schema(topkWrapper.key.name).dataType)
-    val ct = ClassTag(clazz)
-    val topKRDD = SnappyContext.createTopKRDD(name, context.sparkContext, topkWrapper.stsummary)
-    context.catalog.topKStructures.put(name, topkWrapper -> topKRDD)
-    SnappyContext.populateTopK(df, topkWrapper, context, name, topKRDD)(ct)
-=======
+
     val topKWrapper = TopKWrapper(name, options, schema)
-    context.catalog.topKStructures.put(name, topKWrapper)
+    
     val clazz = SqlUtils.getInternalType(
       topKWrapper.schema(topKWrapper.key.name).dataType)
     val ct = ClassTag(clazz)
+    val topKRDD = SnappyContext.createTopKRDD(name.toString, context.sparkContext, topKWrapper.stsummary)
+    context.catalog.topKStructures.put(name, topKWrapper-> topKRDD)
     SnappyContext.populateTopK(df.rdd, topKWrapper, context,
-      name.qualifiedName)(ct)
->>>>>>> 9fde8713
+      name.qualifiedName, topKRDD)(ct)
 
     /*df.foreachPartition((x: Iterator[Row]) => {
       context.addDataForTopK(name, topKWrapper, x)(ct)
